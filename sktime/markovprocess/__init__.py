import pint

ureg = pint.UnitRegistry()
ureg.define('step = []')  # dimensionless unit for unspecified lag time unit.
Q_ = ureg.Quantity

# TODO: we need to do this for unpickling, but it will overwrite other apps default registry!
pint.set_application_registry(ureg)

del pint


from .markov_state_model import MarkovStateModel
<<<<<<< HEAD
from ._base import BayesianPosterior
from .maximum_likelihood_msm import MaximumLikelihoodMSM
from .bayesian_msm import BayesianMSM
from .pcca import PCCA
=======
from .pcca import pcca
>>>>>>> ebde206e
from .reactive_flux import ReactiveFlux

from ._base import score_cv
from .chapman_kolmogorov_validator import cktest
<|MERGE_RESOLUTION|>--- conflicted
+++ resolved
@@ -11,14 +11,11 @@
 
 
 from .markov_state_model import MarkovStateModel
-<<<<<<< HEAD
 from ._base import BayesianPosterior
 from .maximum_likelihood_msm import MaximumLikelihoodMSM
 from .bayesian_msm import BayesianMSM
-from .pcca import PCCA
-=======
 from .pcca import pcca
->>>>>>> ebde206e
+
 from .reactive_flux import ReactiveFlux
 
 from ._base import score_cv
